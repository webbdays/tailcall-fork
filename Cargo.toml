--- conflicted
+++ resolved
@@ -194,9 +194,6 @@
 
 
 [workspace]
-<<<<<<< HEAD
-members = [".", "tailcall-autogen", "tailcall-aws-lambda", "tailcall-cloudflare"]
-=======
 members = [
     ".",
     "autogen",
@@ -204,7 +201,6 @@
     "tailcall-cloudflare",
     "tailcall-query-plan",
 ]
->>>>>>> dfbb6f06
 
 # Boost execution_spec snapshot diffing performance
 [profile.dev.package]
